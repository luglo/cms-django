from django.conf.urls import include, url
from rest_framework import permissions
from drf_yasg.views import get_schema_view
from drf_yasg import openapi

<<<<<<< HEAD
from .v3 import views
=======
from .v3.feedback import feedback
>>>>>>> 367044e9
from .v3.languages import languages
from .v3.sites import sites, livesites, hiddenites, pushnew
from .v3.push_notifications import sent_push_notifications


schema_view = get_schema_view(
    openapi.Info(
        title="Integreat API",
        default_version='v1',
        description="Integreat API documentation",
        terms_of_service="https://integreat.app/disclaimer",
        contact=openapi.Contact(email="info@integreat-app.de"),
        license=openapi.License(name="BSD License"),
    ),
    public=True,
    permission_classes=(permissions.AllowAny,),
)

urlpatterns = [
    url('api-auth/', include('rest_framework.urls', namespace='rest_framework')),
    url(r'^swagger/$', schema_view.with_ui('swagger', cache_timeout=0), name='schema-swagger-ui'),
    url(r'site/(?P<site>\d+)/extras/$', views.ExtrasView.as_view()),
    url(r'site/(?P<site>\d+)/locations/$', views.LocationView.as_view()),
    url(r'extra/(?P<id>\d+)/$', views.ExtraView.as_view()),
    url(r'sites/$', sites, name='sites'),
    url(r'sites/live/$', livesites, name='livesites'),
    url(r'sites/hidden/$', hiddenites, name='hiddensites'),
    url(r'sites/pushnew/$', pushnew, name='pushnew'),
    url(r'(?P<site_slug>[-\w]+)/', include([
        url(r'languages$', languages),
        url(r'(?P<lan_code>[-\w]+)/sent_push_notifications/$', sent_push_notifications),
        url(r'(?P<languages>[-\w]+)/feedback/$', feedback),
    ])),
]<|MERGE_RESOLUTION|>--- conflicted
+++ resolved
@@ -3,11 +3,8 @@
 from drf_yasg.views import get_schema_view
 from drf_yasg import openapi
 
-<<<<<<< HEAD
 from .v3 import views
-=======
 from .v3.feedback import feedback
->>>>>>> 367044e9
 from .v3.languages import languages
 from .v3.sites import sites, livesites, hiddenites, pushnew
 from .v3.push_notifications import sent_push_notifications
