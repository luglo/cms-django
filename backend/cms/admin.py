--- conflicted
+++ resolved
@@ -5,11 +5,7 @@
 
 from django.contrib import admin
 
-<<<<<<< HEAD
-from .models.site import Site
-=======
 from .models import Site, Language, LanguageTreeNode, Page, PageTranslation
->>>>>>> e79c0d66
 
 admin.site.register(Site)
 admin.site.register(Language)
