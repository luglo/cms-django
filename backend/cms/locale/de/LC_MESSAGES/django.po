# Language file for the german translation of the Integreat CMS
# Copyright (C) 2019 Integreat
# This file is distributed under the same license as the CMS package.
# Timo Ludwig <ludwig@integreat-app.de>, 2019.
#
msgid ""
msgstr ""
"Project-Id-Version: 1.0\n"
"Report-Msgid-Bugs-To: \n"
<<<<<<< HEAD
"POT-Creation-Date: 2019-08-05 19:36+0200\n"
=======
"POT-Creation-Date: 2019-08-06 18:03+0200\n"
>>>>>>> 0bc11436
"PO-Revision-Date: YEAR-MO-DA HO:MI+ZONE\n"
"Last-Translator: Florian Hofhammer <hofhammer@integreat-app.de>\n"
"Language-Team:\n"
"Language: German\n"
"MIME-Version: 1.0\n"
"Content-Type: text/plain; charset=UTF-8\n"
"Content-Transfer-Encoding: 8bit\n"
"Plural-Forms: nplurals=2; plural=(n != 1);\n"

#: models/event.py:236 models/page.py:151
msgid "Draft"
msgstr "Entwurf"

#: models/event.py:237 models/page.py:152
msgid "Pending Review"
msgstr "Review ausstehend"

#: models/event.py:238 models/page.py:153
msgid "Finished Review"
msgstr "Review abgeschlossen"

<<<<<<< HEAD
#: models/language.py:23
msgid "Left to right"
msgstr "Links nach Rechts"

#: models/language.py:24
msgid "Right to left"
msgstr "Rechts nach Links"

#: models/site.py:20 templates/language_tree/tree.html:31
=======
#: models/region.py:20 templates/language_tree/tree.html:31
>>>>>>> 0bc11436
#: templates/users/admin/list.html:28 templates/users/admin/user.html:82
#: templates/users/region/list.html:28 templates/users/region/user.html:73
msgid "Active"
msgstr "Aktiv"

#: models/region.py:21
msgid "Hidden"
msgstr "Versteckt"

#: models/region.py:22
msgid "Archived"
msgstr "Archiviert"

#: templates/_base.html:11 templates/language_tree/tree.html:15
#: templates/languages/list.html:9 templates/media/medialist.html:8
#: templates/organizations/list.html:9 templates/pages/archive.html:13
#: templates/pages/tree.html:26 templates/pois/list.html:15
#: templates/push_notifications/list.html:9 templates/regions/list.html:9
#: templates/roles/list.html:9 templates/users/admin/list.html:9
#: templates/users/region/list.html:9
msgid "Search"
msgstr "Suchen"

#: templates/_base.html:28 templates/_base.html:43
msgid "Network Management"
msgstr "Netzwerkverwaltung"

#: templates/_base.html:86
msgid "Help"
msgstr "Hilfe"

#: templates/_base.html:90
msgid "Author Chat"
msgstr "Autorenchat"

#: templates/_base.html:94
msgid "Django Administration"
msgstr "Django Administration"

#: templates/_base.html:98
msgid "Log out"
msgstr "Abmelden"

#: templates/_base.html:105 templates/registration/login.html:10
msgid "Integreat Logo"
msgstr "Integreat Logo"

#: templates/_base.html:111
msgid "My Dashboard"
msgstr "Mein Dashboard"

#: templates/_base.html:115
msgid "Translation Report"
msgstr "Übersetzungs-Bericht"

#: templates/_base.html:120 templates/analytics/translation_coverage.html:7
#: templates/regions/region.html:111
#: templates/statistics/statistics_dashboard.html:7
msgid "Statistics"
msgstr "Statistiken"

#: templates/_base.html:125
msgid "Media Library"
msgstr "Medienbibliothek"

#: templates/_base.html:129 templates/pages/tree.html:10
msgid "Pages"
msgstr "Seiten"

#: templates/_base.html:133 templates/events/list_events.html:10
#: templates/regions/region.html:91
msgid "Events"
msgstr "Veranstaltungen"

#: templates/_base.html:137 templates/pois/list.html:9
msgid "Points of Interest"
msgstr "POIs"

#: templates/_base.html:141 templates/_base.html:182
msgid "Users"
msgstr "Benutzer"

#: templates/_base.html:145 templates/_base.html:194
msgid "Feedback"
msgstr "Feedback"

#: templates/_base.html:149 templates/regions/region.html:98
msgid "Push Notifications"
msgstr "Push-Benachrichtigungen"

#: templates/_base.html:153
msgid "PDF Export"
msgstr "PDF Export"

#: templates/_base.html:157
msgid "Imprint"
msgstr "Impressum"

#: templates/_base.html:161 templates/language_tree/tree.html:9
msgid "Language tree"
msgstr "Sprach-Baum"

#: templates/_base.html:165 templates/_base.html:198
#: templates/statistics/statistics_dashboard.html:59
msgid "Settings"
msgstr "Einstellungen"

#: templates/_base.html:170
msgid "Admin Dashboard"
msgstr "Admin Dashboard"

#: templates/_base.html:174 templates/users/admin/user.html:91
msgid "Regions"
msgstr "Regionen"

#: templates/_base.html:178
msgid "Languages"
msgstr "Sprachen"

#: templates/_base.html:186 templates/users/admin/user.html:86
#: templates/users/region/user.html:77
msgid "Roles"
msgstr "Rollen"

#: templates/_base.html:190
msgid "Organizations"
msgstr "Organisationen"

#: templates/_raw.html:9
msgid "Integreat Backend"
msgstr "Integreat CMS"

#: templates/analytics/translation_coverage.html:13
msgid "Translation Coverage"
msgstr "Abdeckung der Übersetzungen"

<<<<<<< HEAD
#: templates/events/event.html:16
#, python-format
msgid " Edit event \"%(event_title)s\""
msgstr "Veranstaltung \"%(event_title)s\" bearbeiten"

#: templates/events/event.html:19 templates/pages/page.html:19
msgid "Create new translation"
msgstr "Neue Übersetzung erstellen"

#: templates/events/event.html:22
msgid "Create new event"
msgstr "Veranstaltung erstellen"

#: templates/events/event.html:31 templates/language_tree/tree_node.html:19
#: templates/languages/language.html:19
#: templates/organizations/organization.html:21 templates/pages/page.html:29
#: templates/pages/sbs_page.html:38
#: templates/push_notifications/push_notification.html:26
#: templates/regions/region.html:21 templates/roles/role.html:21
#: templates/users/admin/user.html:21 templates/users/region/user.html:21
msgid "Save"
msgstr "Speichern"

#: templates/events/event.html:37 templates/languages/language.html:20
#: templates/organizations/organization.html:22 templates/pages/page.html:33
#: templates/regions/region.html:22
msgid "Publish"
msgstr "Veröffentlichen"

#: templates/events/event.html:47 templates/events/list_events.html:33
#: templates/pages/archive.html:21 templates/pages/page.html:43
#: templates/pages/tree.html:57 templates/push_notifications/list.html:24
#: templates/push_notifications/push_notification.html:49
msgid "Title"
msgstr "Titel"

#: templates/events/event.html:48 templates/pages/page.html:44
#: templates/pages/sbs_page.html:30
msgid "Insert title here"
msgstr "Titel hier eingeben"

#: templates/events/event.html:51
msgid "Description"
msgstr "Beschreibung"

#: templates/events/event.html:52
msgid "Insert description here"
msgstr "Beschreibung hier eingeben"

#: templates/events/event.html:57 templates/pages/page.html:53
msgid "Permalink"
msgstr ""

#: templates/events/event.html:59 templates/pages/page.html:55
msgid " Leave blank to generate unique permalink from title"
msgstr ""
" Dieses Feld freilassen, um eine eindeutigen Permalink aus dem Titel zu "
"generieren"

#: templates/events/event.html:71 templates/events/list_events.html:44
msgid "Date and time"
msgstr "Datum und Uhrzeit"

#: templates/events/event.html:72 templates/media/medialist.html:23
msgid "Date"
msgstr "Datum"

#: templates/events/event.html:75
msgid "Start (date)"
msgstr "Beginn (Datum)"

#: templates/events/event.html:79
msgid "End (date)"
msgstr "Ende (Datum)"

#: templates/events/event.html:83
msgid "Time"
msgstr "Uhrzeit"

#: templates/events/event.html:86
msgid "Start (time)"
msgstr "Beginn (Uhrzeit)"

#: templates/events/event.html:90
msgid "End (time)"
msgstr "Ende (Uhrzeit)"

#: templates/events/event.html:96
msgid "All-day"
msgstr "Ganztägig"

#: templates/events/event.html:98
msgid "Recurrence"
msgstr "Wiederholung"

#: templates/events/event.html:100
msgid "Recurring"
msgstr "Wiederholend"

#: templates/events/event.html:104
msgid "Recurrence ends"
msgstr "Wiederholung endet"

#: templates/events/event.html:151 templates/language_tree/tree.html:30
#: templates/language_tree/tree_node.html:28 templates/pages/page.html:96
#: templates/push_notifications/push_notification.html:62
msgid "Language"
msgstr "Sprache"

#: templates/events/event.html:152 templates/pages/page.html:97
#: templates/push_notifications/push_notification.html:63
msgid "Current language"
msgstr "Aktuelle Sprache"

#: templates/events/event.html:158 templates/pages/page.html:103
#: templates/push_notifications/push_notification.html:70
msgid "Translations"
msgstr "Übersetzungen"

#: templates/events/event.html:184 templates/pages/page.html:162
msgid "Visibility"
msgstr "Sichtbarkeit"

#: templates/events/event.html:194 templates/pages/page.html:172
#: templates/regions/list.html:28 templates/regions/region.html:74
msgid "Status"
msgstr "Status"

#: templates/events/event.html:203
msgid "Event picture"
msgstr "Veranstaltungsbild"

#: templates/events/event.html:207
msgid "Set event picture"
msgstr "Veranstaltungsbild festlegen"

#: templates/events/list_events.html:22
msgid "Create event"
msgstr "Veranstaltung erstellen"

#: templates/events/list_events.html:32 templates/pages/tree.html:56
msgid "ID"
msgstr ""

#: templates/events/list_events.html:43
msgid "Event location"
msgstr "Veranstaltungsort"

#: templates/events/list_events.html:45 templates/pages/tree.html:70
msgid "Options"
msgstr "Optionen"

#: templates/events/list_events.html:57
msgid "No events available yet."
msgstr "Noch keine Veranstaltungen vorhanden."

#: templates/general/admin_settings.html:9
msgid "Admin Settings"
msgstr "Administrator-Einstellungen"

#: templates/general/confirmation_popups/archive_page.html:4
#: templates/pages/tree_row.html:63
msgid "Please confirm that you really want to archive this page"
msgstr "Bitte bestätigen Sie, dass diese Seite archiviert werden soll."

#: templates/general/confirmation_popups/archive_page.html:6
#: templates/pages/tree_row.html:65
msgid "All translations of this page will also be archived."
msgstr "Es werden auch alle Übersetzungen dieser Seite archiviert."

#: templates/general/confirmation_popups/archive_page.html:8
#: templates/pages/tree_row.html:69
msgid "Yes, archive this page now."
msgstr "Ja, diese Seite jetzt archivieren"

#: templates/general/confirmation_popups/archive_page.html:10
#: templates/general/confirmation_popups/delete_region_user.html:12
#: templates/general/confirmation_popups/delete_user.html:12
#: templates/pages/archive.html:53 templates/pages/tree_row.html:71
msgid "Cancel"
msgstr "Abbrechen"

#: templates/general/confirmation_popups/delete_region_user.html:4
#: templates/general/confirmation_popups/delete_user.html:4
msgid "Please confirm that you really want to delete this user"
msgstr "Bitte bestätigen Sie, dass dieser Benutzer gelöscht werden soll"

#: templates/general/confirmation_popups/delete_region_user.html:6
#: templates/general/confirmation_popups/delete_user.html:6
msgid "This cannot be reversed."
msgstr "Dies kann nicht rückgängig gemacht werden."

#: templates/general/confirmation_popups/delete_region_user.html:9
#: templates/general/confirmation_popups/delete_user.html:9
msgid "Yes, delete this user now"
msgstr "Ja, diesen Benutzer jetzt löschen"

#: templates/general/csrf_failure.html:6
=======
#: templates/error_handler/csrf_failure.html:6
>>>>>>> 0bc11436
msgid "CSRF Error"
msgstr "CSRF Fehler"

#: templates/error_handler/csrf_failure.html:8
msgid "Please try to reload the page."
msgstr "Bitte versuchen Sie die Seite neu zu laden."

#: templates/error_handler/csrf_failure.html:11
#: templates/error_handler/http_error.html:12
msgid "Return back home"
msgstr "Zurück zur Startseite"

#: templates/error_handler/http_error.html:6
msgid "Error"
msgstr "Fehler"

#: templates/language_tree/tree.html:19
msgid "Create language tree node"
msgstr "Sprach-Knoten hinzufügen"

<<<<<<< HEAD
=======
#: templates/language_tree/tree.html:30
#: templates/language_tree/tree_node.html:28 templates/pages/page.html:96
#: templates/pois/poi.html:87
#: templates/push_notifications/push_notification.html:62
msgid "Language"
msgstr "Sprache"

>>>>>>> 0bc11436
#: templates/language_tree/tree.html:46
msgid "No language tree available yet."
msgstr "Noch kein Sprach-Baum vorhanden."

#: templates/language_tree/tree_node.html:12
msgid "Edit language tree node"
msgstr "Knoten bearbeiten"

#: templates/language_tree/tree_node.html:14
msgid "Add language"
msgstr "Sprache hinzufügen"

<<<<<<< HEAD
=======
#: templates/language_tree/tree_node.html:19
#: templates/languages/language.html:19
#: templates/organizations/organization.html:21 templates/pages/page.html:29
#: templates/pages/sbs_page.html:38 templates/pois/poi.html:27
#: templates/push_notifications/push_notification.html:26
#: templates/regions/region.html:21 templates/roles/role.html:21
#: templates/users/admin/user.html:21 templates/users/region/user.html:21
msgid "Save"
msgstr "Speichern"

>>>>>>> 0bc11436
#: templates/language_tree/tree_node.html:37
msgid "Source Language"
msgstr "Quell-Sprache"

#: templates/language_tree/tree_node.html:47
msgid "Activate language"
msgstr "Sprache aktivieren"

#: templates/languages/language.html:12
#, python-format
msgid "Edit language %(form.name.initial)s"
msgstr "Sprache %(form.name.initial)s bearbeiten"

#: templates/languages/language.html:14
msgid "Create new language"
msgstr "Neue Sprache erstellen"

#: templates/languages/language.html:28 templates/languages/list.html:23
#: templates/media/medialist.html:22 templates/organizations/list.html:23
#: templates/regions/list.html:23 templates/roles/list.html:23
msgid "Name"
msgstr "Name"

#: templates/languages/language.html:29
msgid "Enter the language's name here"
msgstr "Name der Sprache hier eingeben"

#: templates/languages/language.html:33 templates/languages/list.html:24
msgid "Code"
msgstr "Code"

#: templates/languages/language.html:34
msgid "Enter the language's code here"
msgstr "Sprach-Code hier eingeben"

#: templates/languages/language.html:38 templates/languages/list.html:25
msgid "Text direction"
msgstr "Schreibrichtung"

#: templates/languages/language.html:39
msgid "Select text direction here"
msgstr "Schreibrichtung auswählen"

#: templates/languages/list.html:13
msgid "Create language"
msgstr "Sprache hinzufügen"

#: templates/languages/list.html:26 templates/pages/tree.html:69
#: templates/regions/list.html:26
msgid "Created"
msgstr "Erstellt"

#: templates/languages/list.html:27 templates/pages/tree.html:68
#: templates/regions/list.html:27
msgid "Last updated"
msgstr "Zuletzt aktualisiert"

#: templates/languages/list.html:36
msgid "No languages available yet."
msgstr "Noch keine Sprachen vorhanden."

#: templates/media/mediaedit.html:12
msgid "Submit"
msgstr "Absenden"

#: templates/media/mediaedit.html:15
msgid "Return"
msgstr "Zurück"

#: templates/media/medialist.html:12
msgid "Upload File"
msgstr "Datei hochladen"

#: templates/media/medialist.html:24 templates/pages/archive.html:22
msgid "Operations"
msgstr "Optionenen"

#: templates/organizations/list.html:13
msgid "Create organization"
msgstr "Organisation erstellen"

#: templates/organizations/list.html:24
msgid "Slug"
msgstr "URL-Parameter"

#: templates/organizations/list.html:25
msgid "Thumbnail"
msgstr "Vorschaubild"

#: templates/organizations/list.html:34
msgid "No organizations available yet."
msgstr "Noch keine Organisationen vorhanden."

#: templates/organizations/organization.html:13
#, python-format
msgid "Edit organization \"%(organization_name)s\""
msgstr "Organisation \"%(organization_name)s\" bearbeiten"

#: templates/organizations/organization.html:16
msgid "Create new organization"
msgstr "Neue Organisation erstellen"

#: templates/organizations/organization.html:31
#: templates/regions/region.html:31 templates/users/admin/user.html:31
#: templates/users/region/user.html:31
msgid "General Settings"
msgstr "Allgemeine Einstellungen"

#: templates/organizations/organization.html:36
msgid "Organizationname"
msgstr "Organisationsname"

#: templates/organizations/organization.html:37
msgid "Enter the organization's name here"
msgstr "Name der Organisation hier eingeben"

#: templates/organizations/organization.html:40
msgid "Slug of the organization"
msgstr "Slug der Organisation"

#: templates/organizations/organization.html:41
msgid "Enter the organization's slug here"
msgstr "URL-Parameter der Organisation hier eingeben"

#: templates/organizations/organization.html:44
msgid "Thumbnail of the organization"
msgstr "Thumbnail der Organisation"

#: templates/organizations/organization.html:45
msgid "Enter the organization's thumbnail here"
msgstr "Name der Organisations-Thumbnail hier eingeben"

#: templates/organizations/organization.html:54
#: templates/regions/region.html:87 templates/users/admin/user.html:67
#: templates/users/region/user.html:67
msgid "Extended Settings"
msgstr "Erweiterte Einstellungen"

#: templates/organizations/organization.html:66 templates/pages/page.html:185
#: templates/pois/poi.html:130 templates/regions/region.html:67
msgid "Set icon"
msgstr "Icon festlegen"

#: templates/pages/_page_permission_table.html:29
msgid "Editors"
msgstr "Bearbeiter"

#: templates/pages/_page_permission_table.html:31
msgid "These users can edit this page, but are not allowed to publish it."
msgstr ""
"Diese Benutzer können die Seite bearbeiten, aber nicht veröffentlichen."

#: templates/pages/_page_permission_table.html:48
#: templates/pages/_page_permission_table.html:83
#: templates/registration/login.html:26 templates/registration/login.html:28
#: templates/users/admin/list.html:23 templates/users/admin/user.html:36
#: templates/users/region/list.html:23 templates/users/region/user.html:36
msgid "Username"
msgstr "Benutzername"

#: templates/pages/_page_permission_table.html:57
msgid "Add to editors"
msgstr "Zu Bearbeitern hinzufügen"

#: templates/pages/_page_permission_table.html:64
msgid "Publishers"
msgstr "Veröffentlicher"

#: templates/pages/_page_permission_table.html:66
msgid "These users can edit and publish this page."
msgstr "Diese Benutzer können die Seite bearbeiten und veröffentlichen"

#: templates/pages/_page_permission_table.html:92
msgid "Add to publishers"
msgstr "Erlaubnis zum Veröffentlichen erteilen"

#: templates/pages/archive.html:8
msgid "Archived Pages"
msgstr "Archivierte Seiten"

<<<<<<< HEAD
=======
#: templates/pages/archive.html:21 templates/pages/page.html:43
#: templates/pages/tree.html:57 templates/pois/list.html:32
#: templates/pois/poi.html:36 templates/push_notifications/list.html:24
#: templates/push_notifications/push_notification.html:49
msgid "Title"
msgstr "Titel"

>>>>>>> 0bc11436
#: templates/pages/archive.html:33
msgid "Restore page"
msgstr "Seite wiederherstellen"

#: templates/pages/archive.html:38
msgid "Restore"
msgstr "Wiederherstellen"

#: templates/pages/archive.html:45
msgid "Please confirm that you really want to restore this page"
msgstr "Bitte bestätigen Sie, dass diese Seite wiederhergestellt werden soll"

#: templates/pages/archive.html:47
msgid "All translations of this page will also be restored."
msgstr "Alle Übersetzungen dieser Seite werden wiederhergestellt."

#: templates/pages/archive.html:51
msgid "Yes, restore this page now."
msgstr "Ja, die Seite wiederherstellen."

#: templates/pages/archive.html:53
#: templates/pages/confirmation_popups/archive_page.html:10
#: templates/pages/tree_row.html:71
#: templates/users/confirmation_popups/delete_region_user.html:12
#: templates/users/confirmation_popups/delete_user.html:12
msgid "Cancel"
msgstr "Abbrechen"

#: templates/pages/archive.html:65 templates/pages/tree.html:85
msgid "No pages available yet."
msgstr "Noch keine Seiten vorhanden."

#: templates/pages/confirmation_popups/archive_page.html:4
#: templates/pages/tree_row.html:63
msgid "Please confirm that you really want to archive this page"
msgstr "Bitte bestätigen Sie, dass diese Seite archiviert werden soll."

#: templates/pages/confirmation_popups/archive_page.html:6
#: templates/pages/tree_row.html:65
msgid "All translations of this page will also be archived."
msgstr "Es werden auch alle Übersetzungen dieser Seite archiviert."

#: templates/pages/confirmation_popups/archive_page.html:8
#: templates/pages/tree_row.html:69
msgid "Yes, archive this page now."
msgstr "Ja, diese Seite jetzt archivieren"

#: templates/pages/page.html:16
#, python-format
msgid "Edit page \"%(page_title)s\""
msgstr "Seite \"%(page_title)s\" bearbeiten"

#: templates/pages/page.html:22
msgid "Create new page"
msgstr "Neue Seite erstellen"

<<<<<<< HEAD
=======
#: templates/pages/page.html:44 templates/pages/sbs_page.html:30
#: templates/pois/poi.html:37
msgid "Insert title here"
msgstr "Titel hier eingeben"

>>>>>>> 0bc11436
#: templates/pages/page.html:47
#: templates/push_notifications/push_notification.html:54
msgid "Content"
msgstr "Inhalt"

#: templates/pages/page.html:48 templates/pages/sbs_page.html:33
msgid "Insert content here"
msgstr "Inhalt hier eingeben"

<<<<<<< HEAD
=======
#: templates/pages/page.html:53 templates/pois/poi.html:70
msgid "Permalink"
msgstr ""

#: templates/pages/page.html:55 templates/pois/poi.html:72
msgid " Leave blank to generate unique permalink from title"
msgstr ""
" Dieses Feld freilassen, um eine eindeutigen Permalink aus dem Titel zu "
"generieren"

>>>>>>> 0bc11436
#: templates/pages/page.html:67
msgid "Embed live content"
msgstr "Live-Inhalte einbinden"

#: templates/pages/page.html:69
msgid "Search page"
msgstr "Seite suchen"

#: templates/pages/page.html:72
msgid "Embed before content"
msgstr "Vor Inhalt einbinden"

#: templates/pages/page.html:73
msgid "Embed after content"
msgstr "Nach Inhalt einbinden"

#: templates/pages/page.html:80
msgid "Embed page"
msgstr "Seite einbinden"

#: templates/pages/page.html:85
msgid "Additional permissions for this page"
msgstr "Zusätzliche Berechtigungen für diese Seite"

#: templates/pages/page.html:86
msgid ""
"This affects only users, who don't have the permission to change arbitrary "
"pages anyway."
msgstr ""
"Dies betrifft nur Benutzer, die nicht ohnehin die Berechtigung haben, "
"beliebige Seiten zu ändern."

<<<<<<< HEAD
=======
#: templates/pages/page.html:97 templates/pois/poi.html:88
#: templates/push_notifications/push_notification.html:63
msgid "Current language"
msgstr "Aktuelle Sprache"

#: templates/pages/page.html:103 templates/pois/poi.html:94
#: templates/push_notifications/push_notification.html:70
msgid "Translations"
msgstr "Übersetzungen"

>>>>>>> 0bc11436
#: templates/pages/page.html:125
msgid "Side by Side View"
msgstr "Übersetzungen nebeneinander anzeigen"

#: templates/pages/page.html:146
msgid "Positioning"
msgstr "Anordnung"

#: templates/pages/page.html:147
msgid "Relationship"
msgstr "Verhältnis"

#: templates/pages/page.html:151
msgid "Page"
msgstr "Seite"

<<<<<<< HEAD
#: templates/pages/page.html:181 templates/regions/region.html:57
=======
#: templates/pages/page.html:162
msgid "Visibility"
msgstr "Sichtbarkeit"

#: templates/pages/page.html:172 templates/pois/poi.html:117
#: templates/regions/list.html:28 templates/regions/region.html:74
msgid "Status"
msgstr "Status"

#: templates/pages/page.html:181 templates/pois/poi.html:126
#: templates/regions/region.html:57
>>>>>>> 0bc11436
msgid "Icon"
msgstr "Icon"

#: templates/pages/page.html:190 templates/pages/tree_row.html:51
msgid "Archive page"
msgstr "Seite archivieren"

#: templates/pages/page.html:192
msgid "Page is archived."
msgstr "Die Seite wurde archiviert."

#: templates/pages/page.html:195
msgid "Archive this page"
msgstr "Diese Seite archivieren"

#: templates/pages/sbs_page.html:11
#, python-format
msgid ""
"Translate \"%(page_title)s\" from %(source_language)s to %(target_language)s"
msgstr ""

#: templates/pages/sbs_page.html:40
msgid "Go Back to Page Editor"
msgstr "Zurück zum Seiten-Editor"

#: templates/pages/tree.html:15
msgid "Archived pages"
msgstr "Archivierte Seiten"

#: templates/pages/tree.html:37
msgid "Upload"
msgstr "Hochladen"

#: templates/pages/tree.html:44
msgid "Create page"
msgstr "Seite erstellen"

<<<<<<< HEAD
=======
#: templates/pages/tree.html:56 templates/pois/list.html:31
msgid "ID"
msgstr ""

>>>>>>> 0bc11436
#: templates/pages/tree.html:67
msgid "Creator"
msgstr "Ersteller"

#: templates/pages/tree_row.html:41
msgid "View page"
msgstr "Seite ansehen"

#: templates/pages/tree_row.html:44
msgid "Edit page"
msgstr "Seite bearbeiten"

#: templates/pages/tree_row.html:47
msgid "Delete page"
msgstr "Gelöschte Seite"

#: templates/pages/tree_row.html:56
msgid "Download page"
msgstr "Seite herunterladen"

#: templates/pois/list.html:20
msgid "Create POI"
msgstr "POI erstellen"

#: templates/pois/list.html:42 templates/pois/poi.html:46
msgid "Address"
msgstr "Adresse"

#: templates/pois/list.html:43 templates/pois/poi.html:50
msgid "Postal Code"
msgstr "Postleitzahl"

#: templates/pois/list.html:44 templates/pois/poi.html:53
msgid "City"
msgstr "Stadt"

#: templates/pois/list.html:45 templates/pois/poi.html:56
msgid "Country"
msgstr "Land"

#: templates/pois/list.html:54
msgid "No POIs available yet."
msgstr "Noch keine POIs vorhanden."

#: templates/pois/poi.html:16
msgid "Edit poi \"%(poi_title)s\""
msgstr "POI \"%(page_title)s\" bearbeiten"

#: templates/pois/poi.html:19
msgid "Create new POI translation"
msgstr "Neue POI Übersetzung erstellen"

#: templates/pois/poi.html:22
msgid "Create new point of interest"
msgstr "Neuen POI erstellen"

#: templates/pois/poi.html:40
msgid "Description"
msgstr "Beschreibung"

#: templates/pois/poi.html:41
msgid "Insert description here"
msgstr "Beschreibung hier eingeben"

#: templates/pois/poi.html:47
msgid "Street"
msgstr "Straße"

#: templates/pois/poi.html:48
msgid "Insert street here"
msgstr "Straße hier eingeben"

#: templates/pois/poi.html:51
msgid "Insert postal code here"
msgstr "Postleitzahl hier eingeben"

#: templates/pois/poi.html:54
msgid "Insert city here"
msgstr "Stadt hier eingeben"

#: templates/pois/poi.html:57
msgid "Insert country here"
msgstr "Land hier eingeben"

#: templates/pois/poi.html:61
msgid "Position"
msgstr "Position"

#: templates/pois/poi.html:62 templates/regions/region.html:52
msgid "Longitude"
msgstr "Geographische Länge"

#: templates/pois/poi.html:63
msgid "Insert longitude here"
msgstr "Geographische Länge hier eingeben"

#: templates/pois/poi.html:65 templates/regions/region.html:49
msgid "Latitude"
msgstr "Geographische Breite"

#: templates/pois/poi.html:66
msgid "Insert latitude here"
msgstr "Geographische Breite hier eingeben"

#: templates/push_notifications/list.html:13
msgid "Create push notification"
msgstr "Push-Benachrichtigung verfassen"

#: templates/push_notifications/list.html:27
#: templates/push_notifications/push_notification.html:43
msgid "Channel"
msgstr "Kanal"

#: templates/push_notifications/list.html:39
msgid "Sent"
msgstr "Gesendet"

#: templates/push_notifications/list.html:49
msgid "No push notifications available yet."
msgstr "Noch keine Push-Benachrichtigungen vorhanden."

#: templates/push_notifications/push_notification.html:15
#, python-format
msgid "Edit push notification \"%(push_notification_title)s\""
msgstr "Push Benachrichtigung \"%(push_notification_title)s\" bearbeiten"

#: templates/push_notifications/push_notification.html:18
msgid "Create new translation for push notification"
msgstr "Übersetzung für Push-Benachrichtigung erstellen"

#: templates/push_notifications/push_notification.html:21
msgid "Create new push notification"
msgstr "Neue Push-Benachrichtigung verfassen"

#: templates/push_notifications/push_notification.html:27
msgid "Save & Send"
msgstr "Speichern & Senden"

#: templates/push_notifications/push_notification.html:34
#, python-format
msgid ""
"This push notification has already been sent on the "
"%(push_notification_sent_date)s."
msgstr ""
"Diese Push-Benachrichtigung wurde bereits am %(push_notification_sent_date)s "
"gesendet."

#: templates/push_notifications/push_notification.html:44
msgid "This affects all translations of this notification."
msgstr "Dies betrifft alle Übersetzungen dieser Benachrichtigung"

#: templates/push_notifications/push_notification.html:45
msgid "Insert channel name here"
msgstr "Kanal-Name hier eingeben"

#: templates/push_notifications/push_notification.html:50
#, python-format
msgid "Insert title in %(language)s here"
msgstr "Titel auf %(language)s hier eingeben"

#: templates/push_notifications/push_notification.html:55
#, python-format
msgid "Insert content in %(language)s here"
msgstr "Inhalt auf %(language)s hier eingeben"

#: templates/regions/list.html:13
msgid "Create region"
msgstr "Region erstellen"

#: templates/regions/list.html:24
msgid "CMS-URL"
msgstr "CMS-URL"

#: templates/regions/list.html:25
msgid "WebApp-URL"
msgstr "WebApp-URL"

#: templates/regions/list.html:37
msgid "No regions available yet."
msgstr "Noch keine Regionen vorhanden."

#: templates/regions/region.html:13
#, python-format
msgid "Edit region \"%(region_name)s\""
msgstr "Region \"%(region_name)s\" bearbeiten"

#: templates/regions/region.html:16
msgid "Create new region"
msgstr "Neue Region erstellen"

#: templates/regions/region.html:36
msgid "Name of the region"
msgstr "Name der Region"

#: templates/regions/region.html:37
msgid "Enter the region's name here"
msgstr "Name der Region hier eingeben"

#: templates/regions/region.html:40
msgid "E-mail-address of the administrator"
msgstr "E-Mail-Adresse des Administrators"

#: templates/regions/region.html:41
msgid "Enter the administrator's e-mail-address here"
msgstr "E-Mail-Adresse des Administrators hier eingeben"

#: templates/regions/region.html:45
msgid "Postal code"
msgstr "Postleitzahl"

#: templates/regions/region.html:46
msgid "Enter postal code here"
msgstr "Postleitzahl hier eingeben"

#: templates/regions/region.html:48
msgid "Coordinates"
msgstr "Koordinaten"

#: templates/regions/region.html:50
msgid "Enter latitude here"
msgstr "Geographische Breite hier eingeben"

#: templates/regions/region.html:53
msgid "Enter longitude here"
msgstr "Geographische Länge hier eingeben"

#: templates/regions/region.html:93
msgid "Activate events"
msgstr "Veranstaltungen aktivieren"

#: templates/regions/region.html:100
msgid "Activate push notifications"
msgstr "Push-Benachrichtigungen aktivieren"

#: templates/regions/region.html:104
msgid "Push notification channels"
msgstr "Push-Benachrichtigungskanäle"

#: templates/regions/region.html:105
msgid "Enter multiple channels separated by spaces."
msgstr "Mehrere Kanäle mit Leerzeichen getrennt eingeben."

#: templates/regions/region.html:106
msgid "Enter push notification channels here"
msgstr "Push-Benachrichtigungskanäle hier eingeben"

#: templates/regions/region.html:113
msgid "Activate statistics"
msgstr "Statistiken aktivieren"

#: templates/regions/region.html:117
msgid "Activate SSL verification for Matomo"
msgstr "SSL-Verifikation für Matomo aktivieren"

#: templates/regions/region.html:121
msgid "Enter URL for Matomo here"
msgstr "Matomo-URL hier eingeben"

#: templates/regions/region.html:125
msgid "Enter token for Matomo here"
msgstr "Matomo-Token hier eingeben"

#: templates/registration/login.html:18
msgid "The username or the password is incorrect."
msgstr "Der Benutzername oder das Passwort ist falsch."

#: templates/registration/login.html:18
#: templates/registration/password_reset_form.html:16
msgid "Please try again."
msgstr "Bitte versuchen Sie es erneut."

#: templates/registration/login.html:33 templates/registration/login.html:35
#: templates/registration/password_reset_confirm.html:22
#: templates/registration/password_reset_confirm.html:24
msgid "Password"
msgstr "Passwort"

#: templates/registration/login.html:40
msgid "Log in"
msgstr "Anmelden"

#: templates/registration/login.html:43
msgid "Forgot your password?"
msgstr "Passwort vergessen?"

#: templates/registration/password_reset_confirm.html:9
msgid "Choose new password"
msgstr "Neues Passwort festlegen"

#: templates/registration/password_reset_confirm.html:29
#: templates/registration/password_reset_confirm.html:31
msgid "Repeat password"
msgstr "Passwort wiederholen"

#: templates/registration/password_reset_confirm.html:36
msgid "Set new password"
msgstr "Neues Passwort setzen"

#: templates/registration/password_reset_confirm.html:43
msgid "The password reset link is invalid."
msgstr "Der Link zum Zurücksetzen des Passworts ist ungültig."

#: templates/registration/password_reset_confirm.html:44
msgid "Maybe it's already been used."
msgstr "Vielleicht wurde er schon genutzt."

#: templates/registration/password_reset_confirm.html:46
#, python-format
msgid "Please generate <a href=\"%(password_reset_url)s\">a new link</a>."
msgstr ""
"Bitte erzeugen Sie <a href=\"%(password_reset_url)s\">einen neuen Link</a>."

#: templates/registration/password_reset_confirm.html:52
#: templates/registration/password_reset_form.html:44
msgid "&larr; Back to log in"
msgstr "&larr; zurück zur Anmeldung"

#: templates/registration/password_reset_email.html:3
msgid ""
"You are receiving this e-mail, because you have requested a password reset "
"for your Integreat-account."
msgstr ""
"Sie erhalten diese E-Mail, weil Sie einen Passwort Reset f&uuml;r Ihr "
"Integreat-Benutzerkonto angefordert haben."

#: templates/registration/password_reset_email.html:4
msgid "Please use the following link to set a new password:"
msgstr ""
"Bitte nutzen Sie den folgenden Link, um ein neues Passwort festzulegen:"

#: templates/registration/password_reset_email.html:6
msgid ""
"If clicking on the link above does not work, please copy the URL and paste "
"it into the address bar of your browser."
msgstr ""
"Wenn das Anklicken des obigen Links nicht funktioniert, kopieren Sie bitte "
"die URL und f&uuml;gen Sie sie in die Adresszeile Ihres Browsers ein."

#: templates/registration/password_reset_email.html:7
msgid "Your username is:"
msgstr "Ihr Benutzername lautet:"

#: templates/registration/password_reset_form.html:8
#: templates/registration/password_reset_form.html:38
msgid "Reset password"
msgstr "Passwort zurücksetzen"

#: templates/registration/password_reset_form.html:14
#: views/languages/languages.py:72
msgid "An error has occurred."
msgstr "Es ist ein Fehler aufgetreten."

#: templates/registration/password_reset_form.html:15
msgid "This e-mail address may not be available in the system."
msgstr "Womöglich ist diese E-Mail Adresse nicht im System vorhanden."

#: templates/registration/password_reset_form.html:31
#: templates/registration/password_reset_form.html:33
msgid "E-mail address"
msgstr "E-Mail Adresse"

#: templates/roles/list.html:13
msgid "Create role"
msgstr "Rolle erstellen"

#: templates/roles/list.html:32
msgid "No roles available yet."
msgstr "Noch keine Rollen vorhanden."

#: templates/roles/role.html:13
#, python-format
msgid "Edit role \"%(role_name)s\""
msgstr "Rolle \"%(role_name)s\" bearbeiten"

#: templates/roles/role.html:16
msgid "Create new role"
msgstr "Neue Rolle erstellen"

#: templates/roles/role.html:30
msgid "Name of the Role"
msgstr "Name der Rolle"

#: templates/roles/role.html:33
msgid "Enter the role's name here"
msgstr "Name der Rolle hier eingeben"

#: templates/roles/role.html:41
msgid "Permissions of the role"
msgstr "Berechtigungen der Rolle"

#: templates/settings/admin_settings.html:9
msgid "Admin Settings"
msgstr "Administrator-Einstellungen"

#: templates/settings/settings.html:11
msgid "Settings for"
msgstr "Einstellungen für"

#: templates/statistics/statistics_dashboard.html:13
msgid "Page views"
msgstr "Seitenaufrufe"

#: templates/statistics/statistics_dashboard.html:62
msgid "Select start time"
msgstr "Startzeitpunkt auswählen"

#: templates/statistics/statistics_dashboard.html:64
msgid "Select end time"
msgstr "Endzeitpunkt auswählen"

#: templates/statistics/statistics_dashboard.html:69
msgid "Month view"
msgstr "Monatsansicht"

#: templates/statistics/statistics_dashboard.html:73
msgid "Year view"
msgstr "Jahresansicht"

#: templates/statistics/statistics_dashboard.html:76
msgid "Customize view"
msgstr "Ansicht anpassen"

#: templates/statistics/statistics_dashboard.html:81
#: templates/statistics/statistics_dashboard.html:90
msgid "Export"
msgstr "Exportieren"

#: templates/statistics/statistics_dashboard.html:84
msgid "Choose format"
msgstr "Format auswählen"

#: templates/statistics/statistics_dashboard.html:86
msgid "please select"
msgstr "bitte auswählen"

#: templates/statistics/statistics_dashboard.html:87
msgid "Image/PNG"
msgstr ""

#: templates/statistics/statistics_dashboard.html:88
msgid "Table Document/CSV"
msgstr "Tabellendokument/CSV"

#: templates/users/admin/list.html:13 templates/users/region/list.html:13
msgid "Create user"
msgstr "Benutzer erstellen"

#: templates/users/admin/list.html:24 templates/users/region/list.html:24
msgid "First Name"
msgstr "Vorname"

#: templates/users/admin/list.html:25 templates/users/region/list.html:25
msgid "Last Name"
msgstr "Nachname"

#: templates/users/admin/list.html:26 templates/users/region/list.html:26
msgid "E-mail-address"
msgstr "E-Mail Adresse"

#: templates/users/admin/list.html:27 templates/users/admin/user.html:96
#: templates/users/region/list.html:27 templates/users/region/user.html:82
msgid "Organization"
msgstr "Organisation"

#: templates/users/admin/list.html:29 templates/users/admin/user.html:77
msgid "Staff"
msgstr "Mitarbeiter"

#: templates/users/admin/list.html:30 templates/users/admin/user.html:72
msgid "Superuser"
msgstr "Super-Administrator"

#: templates/users/admin/list.html:39 templates/users/region/list.html:37
msgid "No users available yet."
msgstr "Noch keine Benutzer vorhanden."

#: templates/users/admin/user.html:13 templates/users/region/user.html:13
#, python-format
msgid "Edit user \"%(user_name)s\""
msgstr "Benutzer \"%(user_name)s\" bearbeiten"

#: templates/users/admin/user.html:16 templates/users/region/user.html:16
msgid "Create new user"
msgstr "Neuen Benutzer erstellen"

#: templates/users/admin/user.html:37 templates/users/region/user.html:37
msgid "Enter the username here"
msgstr "Name des Benutzers hier eingeben"

#: templates/users/admin/user.html:40 templates/users/region/user.html:40
msgid "First name of the user"
msgstr "Vorname des Benutzers"

#: templates/users/admin/user.html:41 templates/users/region/user.html:41
msgid "Enter the user's first name here"
msgstr "Vorname des Benutzers hier eingeben"

#: templates/users/admin/user.html:44 templates/users/region/user.html:44
msgid "Last name of the user"
msgstr "Nachname des Benutzers"

#: templates/users/admin/user.html:45 templates/users/region/user.html:45
msgid "Enter the user's last name here"
msgstr "Nachname des Benutzers hier eingeben"

#: templates/users/admin/user.html:48 templates/users/region/user.html:48
msgid "E-mail-address of the user"
msgstr "E-Mail-Adresse des Benutzers"

#: templates/users/admin/user.html:49 templates/users/region/user.html:49
msgid "Enter the user's e-mail-address here"
msgstr "E-Mail-Adresse des Benutzers hier eingeben"

#: templates/users/admin/user.html:52 templates/users/region/user.html:52
msgid "Password of the user"
msgstr "Passwort des Benutzers"

#: templates/users/admin/user.html:58 templates/users/region/user.html:58
msgid "Leave empty to keep unchanged"
msgstr "Feld leer lassen, um das Passwort nicht zu ändern"

#: templates/users/admin/user.html:58 templates/users/region/user.html:58
msgid "Enter the user's password here"
msgstr "Passwort des Benutzers hier eingeben"

#: templates/users/admin/user.html:108 templates/users/region/user.html:94
msgid "Delete this user"
msgstr "Diesen Benutzer löschen"

<<<<<<< HEAD
#: views/events/event.py:98
msgid "Event was successfully created and published."
msgstr "Veranstaltung wurde erfolgreich erstellt und veröffentlicht."

#: views/events/event.py:100
msgid "Event was successfully created."
msgstr "Veranstaltung wurde erfolgreich erstellt."

#: views/events/event.py:104 views/pages/page.py:125
msgid "Translation was successfully created and published."
msgstr "Übersetzung wurde erfolgreich erstellt und veröffentlicht."

#: views/events/event.py:106 views/pages/page.py:127
#: views/pages/sbs_page.py:103
msgid "Translation was successfully created."
msgstr "Übersetzung wurde erfolgreich erstellt."

#: views/events/event.py:109 views/pages/page.py:130
msgid "Translation was successfully published."
msgstr "Übersetzung wurde erfolgreich veröffentlich."

#: views/events/event.py:111 views/pages/page.py:132
#: views/pages/sbs_page.py:105
msgid "Translation was successfully saved."
msgstr "Übersetzung wurde erfolgreich gespeichert."

#: views/events/event.py:113 views/pages/page.py:134
#: views/pages/sbs_page.py:107 views/users/region_users.py:113
#: views/users/users.py:89
msgid "No changes detected."
msgstr "Keine Änderungen vorgenommen."

#: views/events/event.py:121 views/language_tree/language_tree_node.py:70
#: views/organizations/organizations.py:72 views/pages/page.py:142
#: views/pages/sbs_page.py:109
#: views/push_notifications/push_notifications.py:171
#: views/regions/regions.py:82 views/roles/roles.py:71
#: views/users/region_users.py:116 views/users/users.py:92
msgid "Errors have occurred."
msgstr "Es sind Fehler aufgetreten."

#: views/events/event_form.py:204 views/pages/page_form.py:162
msgid "Public"
msgstr "Öffentlich"

#: views/events/event_form.py:205 views/pages/page_form.py:163
msgid "Private"
msgstr "Privat"

#: views/events/events.py:38
msgid "Please create at least one language node before creating events."
msgstr ""
"Bitte erstellen Sie mindestens einen Sprach-Knoten, bevor Sie "
"Veranstaltungen verwalten."

#: views/general/error_handler.py:5
=======
#: templates/users/confirmation_popups/delete_region_user.html:4
#: templates/users/confirmation_popups/delete_user.html:4
msgid "Please confirm that you really want to delete this user"
msgstr "Bitte bestätigen Sie, dass dieser Benutzer gelöscht werden soll"

#: templates/users/confirmation_popups/delete_region_user.html:6
#: templates/users/confirmation_popups/delete_user.html:6
msgid "This cannot be reversed."
msgstr "Dies kann nicht rückgängig gemacht werden."

#: templates/users/confirmation_popups/delete_region_user.html:9
#: templates/users/confirmation_popups/delete_user.html:9
msgid "Yes, delete this user now"
msgstr "Ja, diesen Benutzer jetzt löschen"

#: views/error_handler/error_handler.py:5
>>>>>>> 0bc11436
msgid "Bad request"
msgstr "Inkorrekte Anfrage"

#: views/error_handler/error_handler.py:6
msgid "There was an error in your request."
msgstr "Die Anfrage war fehlerhaft aufgebaut."

#: views/error_handler/error_handler.py:13
msgid "Forbidden"
msgstr "Zugriff verweigert"

#: views/error_handler/error_handler.py:14
msgid "You don't have the permission to access this page."
msgstr "Sie haben nicht die nötige Berechtigung, um diese Seite aufzurufen."

#: views/error_handler/error_handler.py:21
msgid "Page not found"
msgstr "Seite nicht gefunden"

#: views/error_handler/error_handler.py:22
msgid "The page you requested could not be found."
msgstr "Die von Ihnen angeforderte Seite konnte leider nicht gefunden werden."

#: views/error_handler/error_handler.py:29
msgid "Internal Server Error"
msgstr "Interner Server-Fehler"

#: views/error_handler/error_handler.py:30
msgid "An unexpected error has occurred."
msgstr "Es ist ein unerwarteter Fehler aufgetreten."

#: views/language_tree/language_tree_node.py:61
msgid "Language tree node was saved successfully."
msgstr "Sprach-Baum wurde erfolgreich gespeichert."

#: views/language_tree/language_tree_node.py:64
msgid "Language tree node was created successfully."
msgstr "Sprach-Baum wurde erfolgreich erstellt."

<<<<<<< HEAD
=======
#: views/language_tree/language_tree_node.py:70
#: views/organizations/organizations.py:72 views/pages/page.py:142
#: views/pages/sbs_page.py:109 views/pois/poi.py:126
#: views/push_notifications/push_notifications.py:171
#: views/regions/regions.py:82 views/roles/roles.py:71
#: views/users/region_users.py:116 views/users/users.py:92
msgid "Errors have occurred."
msgstr "Es sind Fehler aufgetreten."

>>>>>>> 0bc11436
#: views/language_tree/language_tree_node_form.py:62
msgid ""
"This region has already a default language.Please specify a source language "
"for this language."
msgstr ""
"Diese Region besitzt bereits eine Standard-Sprache. Bitte geben Sie eine "
"Quell-Sprache für diese Sprache ein."

#: views/language_tree/language_tree_node_form.py:71
msgid ""
"The source language belongs to another region.Please specify a source "
"language of this region."
msgstr ""
"Diese Quell-Sprache gehört zu einer anderen Region. Bitte geben Sie eine "
"Quell-Sprache dieser Region ein."

#: views/languages/languages.py:66
msgid "Language saved successfully."
msgstr "Sprache wurde erfolgreich gespeichert."

#: views/languages/languages.py:69
msgid "Language created successfully"
msgstr "Sprache wurde erfolgreich erstellt."

#: views/organizations/organizations.py:62
msgid "Organization created successfully"
msgstr "Organisation wurde erfolgreich erstellt."

#: views/organizations/organizations.py:65
msgid "Organization saved successfully"
msgstr "Organisation wurde erfolgreich gespeichert."

#: views/pages/page.py:117 views/pages/page.py:166
msgid "Page was successfully archived."
msgstr "Seite wurde erfolgreich archiviert."

#: views/pages/page.py:120
msgid "Page was successfully created and published."
msgstr "Seite wurde erfolgreich erstellt und veröffentlicht."

#: views/pages/page.py:122
msgid "Page was successfully created."
msgstr "Seite wurde erfolgreich erstellt."

<<<<<<< HEAD
=======
#: views/pages/page.py:125
msgid "Translation was successfully created and published."
msgstr "Übersetzung wurde erfolgreich erstellt und veröffentlicht."

#: views/pages/page.py:127 views/pages/sbs_page.py:103
msgid "Translation was successfully created."
msgstr "Übersetzung wurde erfolgreich erstellt."

#: views/pages/page.py:130
msgid "Translation was successfully published."
msgstr "Übersetzung wurde erfolgreich veröffentlich."

#: views/pages/page.py:132 views/pages/sbs_page.py:105
msgid "Translation was successfully saved."
msgstr "Übersetzung wurde erfolgreich gespeichert."

#: views/pages/page.py:134 views/pages/sbs_page.py:107 views/pois/poi.py:118
#: views/users/region_users.py:113 views/users/users.py:89
msgid "No changes detected."
msgstr "Keine Änderungen vorgenommen."

>>>>>>> 0bc11436
#: views/pages/page.py:185
msgid "Page was successfully restored."
msgstr "Seite wurde erfolgreich wiederhergestellt."

#: views/pages/page.py:301 views/pages/page.py:316
#, python-brace-format
msgid "Information: The user {user} has this permission already."
msgstr "Information: Der Nutzer {user} hat diese Berechtigung bereits"

#: views/pages/page.py:309
#, python-brace-format
msgid "Success: The user {user} can now edit this page."
msgstr "Erfolg: Der Nutzer {user} kann nun diese Seite bearbeiten"

#: views/pages/page.py:324
#, python-brace-format
msgid "Success: The user {user} can now publish this page."
msgstr "Erfolg: Der Nutzer {user} kann dieses Seite nurn veröffentlichen"

#: views/pages/page.py:391
#, python-brace-format
msgid ""
"Information: The user {user} has been removed from the editors of this page, "
"but has the implicit permission to edit this page anyway."
msgstr ""
"Information: Die Berechtigung des Nutzers {user} um diese Seite zu "
"bearbeiten wurde entfernt,aber er kann sie auf Grund seiner anderen "
"Berechtigungen weiterhin veröffentlichen"

#: views/pages/page.py:397
#, python-brace-format
msgid "Success: The user {user} cannot edit this page anymore."
msgstr "Erfolg: Der Nutzer {user} kann diese Seite nicht mehr bearbeiten"

#: views/pages/page.py:408
#, python-brace-format
msgid ""
"Information: The user {user} has been removed from the publishers of this "
"page, but has the implicit permission to publish this page anyway."
msgstr ""
"Information: Die Berechtigung des Nutzers {user} um diese Seite zu "
"veröffentlichen wurde entfernt,aber er kann sie auf Grund seiner anderen "
"Berechtigungen weiterhin veröffentlichen"

#: views/pages/page.py:414
#, python-brace-format
msgid "Success: The user {user} cannot publish this page anymore."
msgstr "Erfolg: Der Nutzer {user} kann diese Seite nicht mehr veröffentlichen"

<<<<<<< HEAD
=======
#: views/pages/page_form.py:162 views/pois/poi_form.py:72
msgid "Public"
msgstr "Öffentlich"

#: views/pages/page_form.py:163 views/pois/poi_form.py:73
msgid "Private"
msgstr "Privat"

>>>>>>> 0bc11436
#: views/pages/pages.py:39
msgid "Please create at least one language node before creating pages."
msgstr ""
"Bitte erstellen Sie mindestens einen Sprach-Knoten, bevor Sie Seiten "
"verwalten."

#: views/pois/poi.py:101 views/pois/poi.py:148
msgid "POI was successfully archived."
msgstr "POI wurde erfolgreich archiviert."

#: views/pois/poi.py:104
msgid "POI was successfully created and published."
msgstr "POI wurde erfolgreich erstellt und veröffentlicht."

#: views/pois/poi.py:106
msgid "POI was successfully created."
msgstr "POI wurde erfolgreich erstellt."

#: views/pois/poi.py:109
msgid "POI Translation was successfully created and published."
msgstr "POI Übersetzung wurde erfolgreich erstellt und veröffentlicht."

#: views/pois/poi.py:111
msgid "POI Translation was successfully created."
msgstr "POI Übersetzung wurde erfolgreich erstellt."

#: views/pois/poi.py:114
msgid "POI Translation was successfully published."
msgstr "POI Übersetzung wurde erfolgreich veröffentlich."

#: views/pois/poi.py:116
msgid "POI Translation was successfully saved."
msgstr "POI Übersetzung wurde erfolgreich gespeichert."

#: views/pois/poi.py:165
msgid "POI was successfully restored."
msgstr "POI wurde erfolgreich wiederhergestellt."

#: views/pois/pois.py:39
msgid "Please create at least one language node before creating pois."
msgstr ""
"Bitte erstellen Sie mindestens einen Sprach-Knoten, bevor Sie POIs "
"verwalten."

#: views/push_notifications/push_notifications.py:44
msgid ""
"Please create at least one language node before creating push notifications."
msgstr ""
"Bitte erstellen Sie mindestens einen Sprach-Knoten, bevor Sie Push-"
"Benachrichtigungen verwalten."

#: views/push_notifications/push_notifications.py:117
msgid "Push notification saved successfully."
msgstr "Push-Benachrichtigung wurde erfolgreich gespeichert."

#: views/push_notifications/push_notifications.py:120
msgid "Push notification created successfully."
msgstr "Push-Benachrichtigung wurde erfolgreich erstellt."

#: views/push_notifications/push_notifications.py:166
msgid "Push notification was successfully sent."
msgstr "Push-Benachrichtigung wurde erfolgreich gespeichert."

#: views/push_notifications/push_notifications.py:168
msgid "Error occurred sending the push notification"
msgstr "Push-Benachrichtigung konnte nicht gesendet werden"

#: views/regions/regions.py:76
msgid "Region saved successfully."
msgstr "Region wurde erfolgreich gespeichert."

#: views/regions/regions.py:79
msgid "Region created successfully"
msgstr "Region wurde erfolgreich erstellt."

#: views/registration/forms.py:13
msgid "The passwords do not match."
msgstr "Die Passwörter stimmen nicht überein."

#: views/registration/registration.py:32
msgid "You have been successfully logged off."
msgstr "Sie wurden erfolgreich abgemeldet."

#: views/registration/registration.py:44
msgid ""
"A message with instructions for resetting your password has been sent to the "
"e-mail address provided."
msgstr ""
"Eine Nachricht mit Anweisungen zum Zurücksetzen Ihres Passworts wurde an die "
"angegebene E-Mail Adresse geschickt."

#: views/registration/registration.py:69
msgid "Your password has been successfully changed."
msgstr "Ihr Passwort wurde erfolgreich geändert."

#: views/registration/registration.py:70
msgid "You can now log in with your new password."
msgstr "Sie können sich jetzt mit dem neuen Passwort einloggen."

#: views/roles/roles.py:62
msgid "Role saved successfully"
msgstr "Rolle wurde erfolgreich gespeichert."

#: views/roles/roles.py:65
msgid "Role created successfully"
msgstr "Rolle wurde erfolgreich erstellt."

#: views/statistics/statistics.py:59
msgid "Please enter a correct start and enddate"
msgstr "Bitte fügen sie ein valides Start- und Enddatum für die Ansicht ein."

#: views/statistics/statistics.py:81
msgid "Connection to Matomo could not be established"
msgstr "Es konnte keine Verbindung zum Matomo hergestellt werden."

#: views/statistics/statistics.py:84
msgid ""
"The url you have entered is invalid. Please check the corresponding settings."
msgstr ""
"Die URL, die Sie eingegeben haben, ist inkorrekt. Bitte prüfen Sie die "
"Einstellungen."

#: views/statistics/statistics.py:87
msgid ""
"There was an error during the establishment of a connection. Please check "
"the region and the entered key."
msgstr ""
"Es gab einen Fehler mit der Verbindung zum Matomo Server. Bitte prüfen Sie "
"Ihre Einstellungen."

#: views/users/region_users.py:102 views/users/users.py:82
msgid "User was successfully saved."
msgstr "Benutzer wurde erfolgreich gespeichert."

#: views/users/region_users.py:104 views/users/users.py:84
msgid "User was successfully created."
msgstr "Benutzer wurde erfolgreich erstellt."

#: views/users/region_users.py:133 views/users/users.py:107
msgid "User was successfully deleted."
msgstr "Benutzer wurde erfolgreich gelöscht."

<<<<<<< HEAD
#~ msgid "Start date and end date mustn't be empty"
#~ msgstr "Startdatum und Enddatum dürfen nicht leer sein"

#~ msgid "Recurrence end date has to be after the event's start date"
#~ msgstr ""
#~ "Das Enddatum der Wiederholung muss nach dem Startdatum der Veranstaltung "
#~ "liegen"

#, fuzzy
#~| msgid "Start date and end date mustn't be empty"
#~ msgid "Start time and end time must either be both empty or both filled out"
#~ msgstr "Startdatum und Enddatum dürfen nicht leer sein"

#~ msgid "The end of the event can't be before the start of the event"
#~ msgstr ""
#~ "Das Ende der Veranstaltung muss nach dem Beginn der Veranstaltung sein"

#~ msgid "Frequency"
#~ msgstr "Häufigkeit"

#~ msgid "Repetition end date"
#~ msgstr "Enddatum der Wiederholung"

#~ msgid "Whole day"
#~ msgstr "Ganztägig"

#~ msgid "Repeats"
#~ msgstr "Wiederkehrend"

#~ msgid "Repetition ends"
#~ msgstr "Wiederholung endet"

#~ msgid "Event was saved successfully."
#~ msgstr "Veranstaltung wurde erfolgreich gespeichert."

#~ msgid "Event was created successfully."
#~ msgstr "Veranstaltung wurde erfolgreich erstellt."

#~ msgid "Es sind Fehler aufgetreten."
#~ msgstr "Errors have occurred."
=======
#: views/utils/tree_utils.py:5
msgid "First child of"
msgstr "Erstes Unterelement von"

#: views/utils/tree_utils.py:6
msgid "Last child of"
msgstr "Letztes Unterelement von"

#: views/utils/tree_utils.py:7
msgid "Left neighbor of"
msgstr "Linker Nachbar von"

#: views/utils/tree_utils.py:8
msgid "Right neighbor of"
msgstr "Rechter Nachbar von"
>>>>>>> 0bc11436

#~ msgid "User"
#~ msgstr "Benutzer"

#~ msgid "Permissions"
#~ msgstr "Berechtigungen"

#~ msgid "Grant permission"
#~ msgstr "Berechtigung erteilen"

#~ msgid "Edit all translations"
#~ msgstr "Alle Übersetzungen bearbeiten"

#~ msgid "Publish all translations"
#~ msgstr "Alle Übersetzungen veröffentlichen"

#~ msgid "Edit this translation"
#~ msgstr "Diese Übersetzung bearbeiten"

#~ msgid "Publish this translation"
#~ msgstr "Diese Übersetzung veröffentlichen"

#~ msgid "User saved successfully."
#~ msgstr "Benutzer wurde erfolgreich gespeichert."

#~ msgid "User created successfully."
#~ msgstr "Benutzer wurde erfolgreich erstellt."

#~ msgid "History"
#~ msgstr "Historie"

#~ msgid "Drafts"
#~ msgstr "Entwürfe"

#~ msgid "Page was published successfully."
#~ msgstr "Seite wurde erfolgreich veröffentlicht."

#~ msgid "Page was created successfully."
#~ msgstr "Seite wurde erfolgreich erstellt."

#~ msgid "Arabic"
#~ msgstr "Arabisch"

#~ msgid "English"
#~ msgstr "Englisch"

#~ msgid "Farsi"
#~ msgstr "Farsi"

#~ msgid "French"
#~ msgstr "Französisch"

#~ msgid "Turkish"
#~ msgstr "Türkisch"

#~ msgid "Parent page"
#~ msgstr "Übergeordnete Seite"

#~ msgid "Order"
#~ msgstr "Reihenfolge"

#~ msgid "Integreat CMS"
#~ msgstr "Integreat CMS"<|MERGE_RESOLUTION|>--- conflicted
+++ resolved
@@ -7,11 +7,7 @@
 msgstr ""
 "Project-Id-Version: 1.0\n"
 "Report-Msgid-Bugs-To: \n"
-<<<<<<< HEAD
-"POT-Creation-Date: 2019-08-05 19:36+0200\n"
-=======
 "POT-Creation-Date: 2019-08-06 18:03+0200\n"
->>>>>>> 0bc11436
 "PO-Revision-Date: YEAR-MO-DA HO:MI+ZONE\n"
 "Last-Translator: Florian Hofhammer <hofhammer@integreat-app.de>\n"
 "Language-Team:\n"
@@ -33,7 +29,6 @@
 msgid "Finished Review"
 msgstr "Review abgeschlossen"
 
-<<<<<<< HEAD
 #: models/language.py:23
 msgid "Left to right"
 msgstr "Links nach Rechts"
@@ -42,10 +37,19 @@
 msgid "Right to left"
 msgstr "Rechts nach Links"
 
-#: models/site.py:20 templates/language_tree/tree.html:31
-=======
+#: models/page.py:151
+msgid "Draft"
+msgstr "Entwurf"
+
+#: models/page.py:152
+msgid "Pending Review"
+msgstr "Review ausstehend"
+
+#: models/page.py:153
+msgid "Finished Review"
+msgstr "Review abgeschlossen"
+
 #: models/region.py:20 templates/language_tree/tree.html:31
->>>>>>> 0bc11436
 #: templates/users/admin/list.html:28 templates/users/admin/user.html:82
 #: templates/users/region/list.html:28 templates/users/region/user.html:73
 msgid "Active"
@@ -182,7 +186,6 @@
 msgid "Translation Coverage"
 msgstr "Abdeckung der Übersetzungen"
 
-<<<<<<< HEAD
 #: templates/events/event.html:16
 #, python-format
 msgid " Edit event \"%(event_title)s\""
@@ -339,51 +342,7 @@
 msgid "No events available yet."
 msgstr "Noch keine Veranstaltungen vorhanden."
 
-#: templates/general/admin_settings.html:9
-msgid "Admin Settings"
-msgstr "Administrator-Einstellungen"
-
-#: templates/general/confirmation_popups/archive_page.html:4
-#: templates/pages/tree_row.html:63
-msgid "Please confirm that you really want to archive this page"
-msgstr "Bitte bestätigen Sie, dass diese Seite archiviert werden soll."
-
-#: templates/general/confirmation_popups/archive_page.html:6
-#: templates/pages/tree_row.html:65
-msgid "All translations of this page will also be archived."
-msgstr "Es werden auch alle Übersetzungen dieser Seite archiviert."
-
-#: templates/general/confirmation_popups/archive_page.html:8
-#: templates/pages/tree_row.html:69
-msgid "Yes, archive this page now."
-msgstr "Ja, diese Seite jetzt archivieren"
-
-#: templates/general/confirmation_popups/archive_page.html:10
-#: templates/general/confirmation_popups/delete_region_user.html:12
-#: templates/general/confirmation_popups/delete_user.html:12
-#: templates/pages/archive.html:53 templates/pages/tree_row.html:71
-msgid "Cancel"
-msgstr "Abbrechen"
-
-#: templates/general/confirmation_popups/delete_region_user.html:4
-#: templates/general/confirmation_popups/delete_user.html:4
-msgid "Please confirm that you really want to delete this user"
-msgstr "Bitte bestätigen Sie, dass dieser Benutzer gelöscht werden soll"
-
-#: templates/general/confirmation_popups/delete_region_user.html:6
-#: templates/general/confirmation_popups/delete_user.html:6
-msgid "This cannot be reversed."
-msgstr "Dies kann nicht rückgängig gemacht werden."
-
-#: templates/general/confirmation_popups/delete_region_user.html:9
-#: templates/general/confirmation_popups/delete_user.html:9
-msgid "Yes, delete this user now"
-msgstr "Ja, diesen Benutzer jetzt löschen"
-
-#: templates/general/csrf_failure.html:6
-=======
 #: templates/error_handler/csrf_failure.html:6
->>>>>>> 0bc11436
 msgid "CSRF Error"
 msgstr "CSRF Fehler"
 
@@ -404,8 +363,6 @@
 msgid "Create language tree node"
 msgstr "Sprach-Knoten hinzufügen"
 
-<<<<<<< HEAD
-=======
 #: templates/language_tree/tree.html:30
 #: templates/language_tree/tree_node.html:28 templates/pages/page.html:96
 #: templates/pois/poi.html:87
@@ -413,7 +370,6 @@
 msgid "Language"
 msgstr "Sprache"
 
->>>>>>> 0bc11436
 #: templates/language_tree/tree.html:46
 msgid "No language tree available yet."
 msgstr "Noch kein Sprach-Baum vorhanden."
@@ -426,8 +382,6 @@
 msgid "Add language"
 msgstr "Sprache hinzufügen"
 
-<<<<<<< HEAD
-=======
 #: templates/language_tree/tree_node.html:19
 #: templates/languages/language.html:19
 #: templates/organizations/organization.html:21 templates/pages/page.html:29
@@ -438,7 +392,6 @@
 msgid "Save"
 msgstr "Speichern"
 
->>>>>>> 0bc11436
 #: templates/language_tree/tree_node.html:37
 msgid "Source Language"
 msgstr "Quell-Sprache"
@@ -619,8 +572,6 @@
 msgid "Archived Pages"
 msgstr "Archivierte Seiten"
 
-<<<<<<< HEAD
-=======
 #: templates/pages/archive.html:21 templates/pages/page.html:43
 #: templates/pages/tree.html:57 templates/pois/list.html:32
 #: templates/pois/poi.html:36 templates/push_notifications/list.html:24
@@ -628,7 +579,6 @@
 msgid "Title"
 msgstr "Titel"
 
->>>>>>> 0bc11436
 #: templates/pages/archive.html:33
 msgid "Restore page"
 msgstr "Seite wiederherstellen"
@@ -685,14 +635,11 @@
 msgid "Create new page"
 msgstr "Neue Seite erstellen"
 
-<<<<<<< HEAD
-=======
 #: templates/pages/page.html:44 templates/pages/sbs_page.html:30
 #: templates/pois/poi.html:37
 msgid "Insert title here"
 msgstr "Titel hier eingeben"
 
->>>>>>> 0bc11436
 #: templates/pages/page.html:47
 #: templates/push_notifications/push_notification.html:54
 msgid "Content"
@@ -702,8 +649,6 @@
 msgid "Insert content here"
 msgstr "Inhalt hier eingeben"
 
-<<<<<<< HEAD
-=======
 #: templates/pages/page.html:53 templates/pois/poi.html:70
 msgid "Permalink"
 msgstr ""
@@ -714,7 +659,6 @@
 " Dieses Feld freilassen, um eine eindeutigen Permalink aus dem Titel zu "
 "generieren"
 
->>>>>>> 0bc11436
 #: templates/pages/page.html:67
 msgid "Embed live content"
 msgstr "Live-Inhalte einbinden"
@@ -747,8 +691,6 @@
 "Dies betrifft nur Benutzer, die nicht ohnehin die Berechtigung haben, "
 "beliebige Seiten zu ändern."
 
-<<<<<<< HEAD
-=======
 #: templates/pages/page.html:97 templates/pois/poi.html:88
 #: templates/push_notifications/push_notification.html:63
 msgid "Current language"
@@ -759,7 +701,6 @@
 msgid "Translations"
 msgstr "Übersetzungen"
 
->>>>>>> 0bc11436
 #: templates/pages/page.html:125
 msgid "Side by Side View"
 msgstr "Übersetzungen nebeneinander anzeigen"
@@ -776,9 +717,6 @@
 msgid "Page"
 msgstr "Seite"
 
-<<<<<<< HEAD
-#: templates/pages/page.html:181 templates/regions/region.html:57
-=======
 #: templates/pages/page.html:162
 msgid "Visibility"
 msgstr "Sichtbarkeit"
@@ -790,7 +728,6 @@
 
 #: templates/pages/page.html:181 templates/pois/poi.html:126
 #: templates/regions/region.html:57
->>>>>>> 0bc11436
 msgid "Icon"
 msgstr "Icon"
 
@@ -828,13 +765,10 @@
 msgid "Create page"
 msgstr "Seite erstellen"
 
-<<<<<<< HEAD
-=======
 #: templates/pages/tree.html:56 templates/pois/list.html:31
 msgid "ID"
 msgstr ""
 
->>>>>>> 0bc11436
 #: templates/pages/tree.html:67
 msgid "Creator"
 msgstr "Ersteller"
@@ -1364,7 +1298,22 @@
 msgid "Delete this user"
 msgstr "Diesen Benutzer löschen"
 
-<<<<<<< HEAD
+#: templates/users/confirmation_popups/delete_region_user.html:4
+#: templates/users/confirmation_popups/delete_user.html:4
+msgid "Please confirm that you really want to delete this user"
+msgstr "Bitte bestätigen Sie, dass dieser Benutzer gelöscht werden soll"
+
+#: templates/users/confirmation_popups/delete_region_user.html:6
+#: templates/users/confirmation_popups/delete_user.html:6
+msgid "This cannot be reversed."
+msgstr "Dies kann nicht rückgängig gemacht werden."
+
+#: templates/users/confirmation_popups/delete_region_user.html:9
+#: templates/users/confirmation_popups/delete_user.html:9
+msgid "Yes, delete this user now"
+msgstr "Ja, diesen Benutzer jetzt löschen"
+
+#: views/error_handler/error_handler.py:5
 #: views/events/event.py:98
 msgid "Event was successfully created and published."
 msgstr "Veranstaltung wurde erfolgreich erstellt und veröffentlicht."
@@ -1421,24 +1370,6 @@
 "Veranstaltungen verwalten."
 
 #: views/general/error_handler.py:5
-=======
-#: templates/users/confirmation_popups/delete_region_user.html:4
-#: templates/users/confirmation_popups/delete_user.html:4
-msgid "Please confirm that you really want to delete this user"
-msgstr "Bitte bestätigen Sie, dass dieser Benutzer gelöscht werden soll"
-
-#: templates/users/confirmation_popups/delete_region_user.html:6
-#: templates/users/confirmation_popups/delete_user.html:6
-msgid "This cannot be reversed."
-msgstr "Dies kann nicht rückgängig gemacht werden."
-
-#: templates/users/confirmation_popups/delete_region_user.html:9
-#: templates/users/confirmation_popups/delete_user.html:9
-msgid "Yes, delete this user now"
-msgstr "Ja, diesen Benutzer jetzt löschen"
-
-#: views/error_handler/error_handler.py:5
->>>>>>> 0bc11436
 msgid "Bad request"
 msgstr "Inkorrekte Anfrage"
 
@@ -1478,8 +1409,6 @@
 msgid "Language tree node was created successfully."
 msgstr "Sprach-Baum wurde erfolgreich erstellt."
 
-<<<<<<< HEAD
-=======
 #: views/language_tree/language_tree_node.py:70
 #: views/organizations/organizations.py:72 views/pages/page.py:142
 #: views/pages/sbs_page.py:109 views/pois/poi.py:126
@@ -1489,7 +1418,6 @@
 msgid "Errors have occurred."
 msgstr "Es sind Fehler aufgetreten."
 
->>>>>>> 0bc11436
 #: views/language_tree/language_tree_node_form.py:62
 msgid ""
 "This region has already a default language.Please specify a source language "
@@ -1534,8 +1462,6 @@
 msgid "Page was successfully created."
 msgstr "Seite wurde erfolgreich erstellt."
 
-<<<<<<< HEAD
-=======
 #: views/pages/page.py:125
 msgid "Translation was successfully created and published."
 msgstr "Übersetzung wurde erfolgreich erstellt und veröffentlicht."
@@ -1557,7 +1483,6 @@
 msgid "No changes detected."
 msgstr "Keine Änderungen vorgenommen."
 
->>>>>>> 0bc11436
 #: views/pages/page.py:185
 msgid "Page was successfully restored."
 msgstr "Seite wurde erfolgreich wiederhergestellt."
@@ -1607,8 +1532,6 @@
 msgid "Success: The user {user} cannot publish this page anymore."
 msgstr "Erfolg: Der Nutzer {user} kann diese Seite nicht mehr veröffentlichen"
 
-<<<<<<< HEAD
-=======
 #: views/pages/page_form.py:162 views/pois/poi_form.py:72
 msgid "Public"
 msgstr "Öffentlich"
@@ -1617,7 +1540,6 @@
 msgid "Private"
 msgstr "Privat"
 
->>>>>>> 0bc11436
 #: views/pages/pages.py:39
 msgid "Please create at least one language node before creating pages."
 msgstr ""
@@ -1760,48 +1682,6 @@
 msgid "User was successfully deleted."
 msgstr "Benutzer wurde erfolgreich gelöscht."
 
-<<<<<<< HEAD
-#~ msgid "Start date and end date mustn't be empty"
-#~ msgstr "Startdatum und Enddatum dürfen nicht leer sein"
-
-#~ msgid "Recurrence end date has to be after the event's start date"
-#~ msgstr ""
-#~ "Das Enddatum der Wiederholung muss nach dem Startdatum der Veranstaltung "
-#~ "liegen"
-
-#, fuzzy
-#~| msgid "Start date and end date mustn't be empty"
-#~ msgid "Start time and end time must either be both empty or both filled out"
-#~ msgstr "Startdatum und Enddatum dürfen nicht leer sein"
-
-#~ msgid "The end of the event can't be before the start of the event"
-#~ msgstr ""
-#~ "Das Ende der Veranstaltung muss nach dem Beginn der Veranstaltung sein"
-
-#~ msgid "Frequency"
-#~ msgstr "Häufigkeit"
-
-#~ msgid "Repetition end date"
-#~ msgstr "Enddatum der Wiederholung"
-
-#~ msgid "Whole day"
-#~ msgstr "Ganztägig"
-
-#~ msgid "Repeats"
-#~ msgstr "Wiederkehrend"
-
-#~ msgid "Repetition ends"
-#~ msgstr "Wiederholung endet"
-
-#~ msgid "Event was saved successfully."
-#~ msgstr "Veranstaltung wurde erfolgreich gespeichert."
-
-#~ msgid "Event was created successfully."
-#~ msgstr "Veranstaltung wurde erfolgreich erstellt."
-
-#~ msgid "Es sind Fehler aufgetreten."
-#~ msgstr "Errors have occurred."
-=======
 #: views/utils/tree_utils.py:5
 msgid "First child of"
 msgstr "Erstes Unterelement von"
@@ -1817,7 +1697,6 @@
 #: views/utils/tree_utils.py:8
 msgid "Right neighbor of"
 msgstr "Rechter Nachbar von"
->>>>>>> 0bc11436
 
 #~ msgid "User"
 #~ msgstr "Benutzer"
