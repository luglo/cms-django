"""Model for Point of Interests

"""
from django.contrib.auth.models import User
from django.db import models
from django.utils import timezone

from .language import Language
from .site import Site


class POI(models.Model):
    """Object for Point of Interests

    Args:
        models : Databas model inherit from the standard django models
    """

    site = models.ForeignKey(Site, on_delete=models.CASCADE)
    address = models.CharField(max_length=250)
    postcode = models.CharField(max_length=10)
    city = models.CharField(max_length=250)
    region = models.CharField(max_length=250)
    country = models.CharField(max_length=250)
    latitude = models.FloatField(blank=True, null=True)
    longitude = models.FloatField(blank=True, null=True)

    @classmethod
    def get_list_view(cls):
        """Provides List of all POIs in german

        Returns:
            [POI]: List of all german POIs
        """

        poi_translations = POITranslation.objects.filter(
            language='de'
        ).select_related('user')
        pois = cls.objects.all().prefetch_related(
            models.Prefetch('poi_translations', queryset=poi_translations)
        ).filter(poi_translations__language='de')

        return pois


class POITranslation(models.Model):
    """Translation of an Point of Interest

    Args:
        models : Databas model inherit from the standard django models
    """
    title = models.CharField(max_length=250)
    poi = models.ForeignKey(POI, related_name='poi_translations', null=True,
                            on_delete=models.SET_NULL)
    permalink = models.CharField(max_length=60)
    STATUS = (
        ('draft', 'Entwurf'),
        ('in-review', 'Ausstehender Review'),
        ('reviewed', 'Review abgeschlossen'),
    )
    status = models.CharField(max_length=9, choices=STATUS, default='draft')
<<<<<<< HEAD
    description = models.TextField(blank=True)
    language = models.ForeignKey(Language)
=======
    description = models.TextField()
    language = models.ForeignKey(Language, on_delete=models.CASCADE)
>>>>>>> e79c0d66
    version = models.PositiveIntegerField(default=0)
    minor_edit = models.BooleanField(default=False)
    public = models.BooleanField(default=False)
    created_date = models.DateTimeField(default=timezone.now)
    last_updated = models.DateTimeField(auto_now=True)
    creator = models.ForeignKey(User, null=True, on_delete=models.SET_NULL)<|MERGE_RESOLUTION|>--- conflicted
+++ resolved
@@ -22,8 +22,8 @@
     city = models.CharField(max_length=250)
     region = models.CharField(max_length=250)
     country = models.CharField(max_length=250)
-    latitude = models.FloatField(blank=True, null=True)
-    longitude = models.FloatField(blank=True, null=True)
+    latitude = models.FloatField()
+    longitude = models.FloatField()
 
     @classmethod
     def get_list_view(cls):
@@ -59,13 +59,8 @@
         ('reviewed', 'Review abgeschlossen'),
     )
     status = models.CharField(max_length=9, choices=STATUS, default='draft')
-<<<<<<< HEAD
-    description = models.TextField(blank=True)
-    language = models.ForeignKey(Language)
-=======
     description = models.TextField()
     language = models.ForeignKey(Language, on_delete=models.CASCADE)
->>>>>>> e79c0d66
     version = models.PositiveIntegerField(default=0)
     minor_edit = models.BooleanField(default=False)
     public = models.BooleanField(default=False)
