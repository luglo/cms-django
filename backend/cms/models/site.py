"""
Database model representing an autonomous authority
"""
from django.contrib.postgres.fields import ArrayField
from django.db import models
from django.utils import timezone

<<<<<<< HEAD
from .language import Language
=======
from cms.models.language_tree import LanguageTree
>>>>>>> 93336be7


class Site(models.Model):
    """
    Class to generate site database objects
    """
    ACTIVE = 'acti'
    HIDDEN = 'hidd'
    ARCHIVED = 'arch'

    STATUS = (
        (ACTIVE, 'Active'),
        (HIDDEN, 'Hidden'),
        (ARCHIVED, 'Archived'),
    )

    title = models.CharField(max_length=200)
    name = models.URLField(max_length=60, unique=True)
    status = models.CharField(max_length=4, choices=STATUS)
    language_tree = models.ForeignKey(LanguageTree)

    events_enabled = models.BooleanField(default=True)
    push_notifications_enabled = models.BooleanField(default=True)
    push_notification_channels = ArrayField(models.CharField(max_length=60))

    latitude = models.FloatField(null=True)
    longitude = models.FloatField(null=True)
    postal_code = models.CharField(max_length=10)

    admin_mail = models.EmailField()

<<<<<<< HEAD
    created_date = models.DateTimeField(auto_now_add=True)
    last_updated = models.DateTimeField(auto_now=True)

    statistics_enabled = models.BooleanField(default=False)
    matomo_url = models.CharField(max_length=150, blank=True, default='')
    matomo_token = models.CharField(max_length=150, blank=True, default='')
    matomo_ssl_verify = models.BooleanField(default=True)
=======
    created_date = models.DateTimeField(default=timezone.now)
    last_updated = models.DateTimeField(auto_now=True)
>>>>>>> 93336be7
<|MERGE_RESOLUTION|>--- conflicted
+++ resolved
@@ -5,11 +5,7 @@
 from django.db import models
 from django.utils import timezone
 
-<<<<<<< HEAD
-from .language import Language
-=======
 from cms.models.language_tree import LanguageTree
->>>>>>> 93336be7
 
 
 class Site(models.Model):
@@ -41,15 +37,10 @@
 
     admin_mail = models.EmailField()
 
-<<<<<<< HEAD
-    created_date = models.DateTimeField(auto_now_add=True)
+    created_date = models.DateTimeField(default=timezone.now)
     last_updated = models.DateTimeField(auto_now=True)
 
     statistics_enabled = models.BooleanField(default=False)
     matomo_url = models.CharField(max_length=150, blank=True, default='')
     matomo_token = models.CharField(max_length=150, blank=True, default='')
-    matomo_ssl_verify = models.BooleanField(default=True)
-=======
-    created_date = models.DateTimeField(default=timezone.now)
-    last_updated = models.DateTimeField(auto_now=True)
->>>>>>> 93336be7
+    matomo_ssl_verify = models.BooleanField(default=True)