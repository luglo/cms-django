--- conflicted
+++ resolved
@@ -10,50 +10,28 @@
 
                   url(r'pages/$', pages.PageTreeView.as_view(), name='pages'),
                   url(r'pages/new$', pages.PageView.as_view(), name='new_page'),
-<<<<<<< HEAD
                   url(r'pages/(?P<page_translation_id>[0-9]+)$', pages.PageView.as_view(),
                       name='edit_page'),
                   url(r'pages/(?P<page_translation_id>[0-9]+)/delete$', pages.PageView.as_view(),
-=======
-                  url(r'pages/(?P<page_translation_id>[0-9]+)$',
-                      pages.PageView.as_view(),
-                      name='edit_page'),
-                  url(r'pages/(?P<page_translation_id>[0-9]+)/delete$',
-                      pages.PageView.as_view(),
->>>>>>> d6cfee37
                       name='delete_page'),
                   url(r'pages/archive$', pages.archive, name='archived_pages'),
                   url(r'events/$', events.EventListView.as_view(), name='events'),
                   url(r'events/new$', events.EventView.as_view(), name='new_event'),
                   url(r'^events/(?P<event_translation_id>[0-9]+)$', events.EventView.as_view(),
-                      name='edit_event'),
+                      name='edit_event')
                   url(r'events/(?P<event_translation_id>[0-9]+)/delete$',
-                      events.EventView.as_view(), name='delete_event'),
+                      events.EventView.as_view(),
+                      name='delete_event'),
                   url(r'^login/$', registration.login, name='login'),
                   url(r'^logout/$', registration.logout, name='logout'),
-<<<<<<< HEAD
                   url(r'^password_reset/$', auth_views.PasswordResetView.as_view(),
                       name='password_reset'),
                   url(r'^password_reset/done/$', registration.password_reset_done,
                       name='password_reset_done'),
                   url(r'^password_reset/(?P<uidb64>[0-9A-Za-z]+)-(?P<token>.+)/$',
                       auth_views.PasswordResetConfirmView.as_view(
-                          form_class=registration.forms.PasswordResetConfirmForm
-                      ), name='password_reset_confirm'),
+                          form_class=registration.forms.PasswordResetConfirmForm),
+                      name='password_reset_confirm'),
                   url(r'^password_reset/complete/$', registration.password_reset_complete,
-=======
-                  url(r'^password_reset/$',
-                      auth_views.PasswordResetView.as_view(),
-                      name='password_reset'),
-                  url(r'^password_reset/done/$',
-                      registration.password_reset_done,
-                      name='password_reset_done'),
-                  url(r'^password_reset/(?P<uidb64>[0-9A-Za-z]+)-(?P<token>.+)/$',
-                      auth_views.PasswordResetConfirmView.as_view
-                      (form_class=registration.forms.PasswordResetConfirmForm),
-                      name='password_reset_confirm'),
-                  url(r'^password_reset/complete/$',
-                      registration.password_reset_complete,
->>>>>>> d6cfee37
                       name='password_reset_complete'),
               ] + static(settings.MEDIA_URL, document_root=settings.MEDIA_ROOT)