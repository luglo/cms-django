--- conflicted
+++ resolved
@@ -4,14 +4,8 @@
 from django.conf.urls.static import static
 from django.conf import settings
 from django.contrib.auth import views as auth_views
-<<<<<<< HEAD
-=======
-
-from .views import general, registration, pages, regions, languages, language_tree, users, roles, organizations, statistics, push_notifications, media, analytics
->>>>>>> 31814850
-
-from .views import general, registration, pages, events, regions, languages, language_tree, push_notifications, media, analytics
-from .views.statistics import statistics
+
+from .views import general, registration, pages, events, regions, languages, language_tree, users, roles, organizations, statistics, push_notifications, media, analytics
 
 urlpatterns = [
     url(r'^$', general.RedirectView.as_view(), name='redirect'),
