--- conflicted
+++ resolved
@@ -27,6 +27,7 @@
         "idna==2.6",
         "lxml==4.3.3",
         "psycopg2-binary==2.8.3",
+        "pycryptodome==3.8.2"
         "pylint==2.3.1",
         "pylint-django==2.0.11",
         "pylint_runner==0.5.4",
@@ -34,17 +35,6 @@
         "requests==2.22.0",
         "rules==2.0.1",
         "six==1.11.0",
-<<<<<<< HEAD
-        "pylint==2.2.2",
-        "pylint-django==2.0.4",
-        "pylint_runner==0.5.4",
-        "requests==2.21.0",
-        "django-filer==1.5.0",
-        "beautifulsoup4==4.7.1",
-        "lxml==4.3.3",
-        "pycryptodome==3.8.2"
-=======
->>>>>>> 3f44ae29
     ],
     author="Integreat App Project",
     author_email="info@integreat-app.de",
